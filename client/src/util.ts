--- conflicted
+++ resolved
@@ -337,16 +337,11 @@
 export class Pool {
   #promises = new Set<Promise<unknown>>();
 
-<<<<<<< HEAD
-  add<T>(func: (() => Promise<T>)): Promise<T> {
-    let promise = func();
-=======
   add<T>(func: (() => Promise<T>) | Promise<T>): Promise<T> {
     let promise = typeof func === 'function'
       ? func()
       : func;
 
->>>>>>> 5b8ed2e6
     this.#promises.add(promise);
 
     promise
@@ -375,10 +370,6 @@
 }
 
 
-<<<<<<< HEAD
-function joinReactNodes(nodes: ReactNode[], glue: ReactNode) {
-  return nodes.flatMap((node, index) => (index === 0) ? [node] : [glue, node]);
-=======
 export class Lock {
   #candidates: Deferred<void>[] = [];
   #locked = false;
@@ -413,5 +404,9 @@
       }
     };
   }
->>>>>>> 5b8ed2e6
+}
+
+
+export function joinReactNodes(nodes: ReactNode[], glue: ReactNode) {
+  return nodes.flatMap((node, index) => (index === 0) ? [node] : [glue, node]);
 }