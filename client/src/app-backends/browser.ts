--- conflicted
+++ resolved
@@ -284,9 +284,6 @@
         }
 
         case 'user-filesystem': {
-<<<<<<< HEAD
-          let handle = await updatedDraftEntry.location.handle.getFileHandle('protocol.yml');
-=======
           let location = draftEntry.location;
 
           let handle = await (() => {
@@ -296,7 +293,6 @@
             }
           })();
 
->>>>>>> 6cd3e6a5
           let writable = await handle.createWritable();
 
           await writable.write(primitive.source);
