--- conflicted
+++ resolved
@@ -7,16 +7,13 @@
 import { Chip, ChipCondition, ChipId } from '../backends/common';
 import { MenuEntry } from '../components/context-menu';
 import { ContextMenuArea } from '../components/context-menu-area';
+import { Icon } from '../components/icon';
 import { TitleBar } from '../components/title-bar';
 import { Pool } from '../util';
 import { formatRelativeDate } from '../format';
-<<<<<<< HEAD
-=======
-import { getChipMetadata } from '../backends/misc';
 import * as util from '../util';
 
 import viewStyles from '../../styles/components/view.module.scss';
->>>>>>> 4dc19fb2
 
 
 export interface ViewChipsProps {
@@ -60,171 +57,6 @@
 
 
     return (
-<<<<<<< HEAD
-      <main>
-        <header className="header header--1">
-          <h1>Experiments</h1>
-        </header>
-
-        <div className="header header--2">
-          <h2>Active experiments</h2>
-          <button type="button" className="btn" onClick={() => {
-            this.pool.add(async () => {
-              let result = await this.props.host.backend.createChip();
-              this.chipIdAwaitingRedirect = result.chipId;
-            });
-          }}>
-            <div>New experiment</div>
-          </button>
-        </div>
-
-        {(activeChips.length > 0)
-          ? (
-            <div className="clist-root">
-              {activeChips.map(({ chip, metadata }) => {
-                let previewUrl: string | null = null;
-
-                for (let unit of Object.values(this.props.host.units)) {
-                  if (chip.unitList.includes(unit.namespace)) {
-                    previewUrl ??= unit.providePreview?.({ chip, host: this.props.host }) ?? null;
-
-                    if (previewUrl) {
-                      break;
-                    }
-                  }
-                }
-
-                let status = (() => {
-                  switch (chip.condition) {
-                    case ChipCondition.Partial:
-                      return { icon: 'report', modifier: 'info' };
-                    case ChipCondition.Unrunnable:
-                      return { icon: 'error', modifier: 'warning' };
-                    default:
-                      return null;
-                  }
-                })();
-
-                return (
-                  <ContextMenuArea
-                    createMenu={(_event) => [
-                      { id: 'duplicate_template', name: 'Use as template', icon: 'content_copy' },
-                      { id: 'archive', name: 'Archive', icon: 'archive' },
-                      { id: '_divider', type: 'divider' },
-                      ...(status
-                        ? [
-                          { id: 'upgrade', name: 'Upgrade', icon: 'upgrade' },
-                          { id: 'duplicate_upgrade', name: 'Upgrade copy', icon: 'control_point_duplicate' },
-                          { id: '_divider2', type: 'divider' }
-                        ] as MenuEntry[]
-                        : []),
-                      { id: 'reveal', name: 'Reveal in explorer', icon: 'folder_open' },
-                      { id: 'delete', name: 'Move to trash', icon: 'delete' }
-                    ]}
-                    onSelect={(path) => {
-                      let command = path.first();
-
-                      switch (command) {
-                        case 'archive':
-                          this.pool.add(async () => void await metadataTools.archiveChip!(this.props.host, chip, true));
-                          break;
-                        case 'delete':
-                          this.pool.add(async () => void await this.props.host.backend.deleteChip(chip.id, { trash: true }));
-                          break;
-                        case 'duplicate_template':
-                        case 'duplicate_upgrade':
-                          this.pool.add(async () => void await this.props.host.backend.duplicateChip(chip.id, { template: (command === 'duplicate_template') }));
-                          break;
-                        case 'reveal':
-                          this.pool.add(async () => void await this.props.host.backend.revealChipDirectory(chip.id));
-                          break;
-                        case 'upgrade':
-                          this.pool.add(async () => void await this.props.host.backend.upgradeChip(chip.id));
-                          break;
-                      }
-                    }}
-                    key={chip.id}>
-                    <button type="button" className="clist-entrywide" onClick={() => {
-                      this.props.setRoute(['chip', chip.id, 'settings']);
-                    }} title={chip.issues.map((issue) => issue.message).join(String.fromCharCode(10))}>
-                      <div className="clist-header">
-                        <div className="clist-title">{metadata.title}</div>
-                        {status && (
-                          <div className={`clist-status clist-status--${status.modifier}`}>
-                            <Icon name={status.icon} style="sharp" />
-                          </div>
-                        )}
-                      </div>
-                      <dl className="clist-data">
-                        <dt>Created</dt>
-                        <dd>{formatRelativeDate(metadata.creationDate)}</dd>
-                        <dt>Protocol</dt>
-                        <dd>{chip.master?.protocol.name ?? 'Idle'}</dd>
-                      </dl>
-                      {previewUrl && (
-                        <div className="clist-preview">
-                          <img src={previewUrl} />
-                        </div>
-                      )}
-                    </button>
-                  </ContextMenuArea>
-                );
-              })}
-            </div>
-          )
-          : (
-            <div className="clist-blank">
-              <p>No active experiment</p>
-            </div>
-          )}
-
-        {(pastChips.length > 0) && (
-          <>
-            <header className="header header--2">
-              <h2>Past experiments</h2>
-            </header>
-
-            <div className="lproto-container">
-              <div className="lproto-list">
-                {pastChips.map(({ chip, metadata }) => {
-                  return (
-                    <DraftEntry
-                      createMenu={() => [
-                        ...(chip.readable
-                          ? [
-                            { id: 'duplicate', name: 'Use as template', icon: 'content_copy' },
-                            { id: 'archive', name: 'Unarchive', icon: 'unarchive' },
-                            { id: '_divider', type: 'divider' }
-                          ] as MenuEntry[]
-                          : []),
-                        { id: 'reveal', name: 'Reveal in explorer', icon: 'folder_open' },
-                        { id: 'delete', name: 'Move to trash', icon: 'delete' }
-                      ]}
-                      disabled={!chip.readable}
-                      name={metadata?.title ?? ((chip.condition === ChipCondition.Unsupported) ? '[Unsupported]' : '[Corrupted]')}
-                      onSelect={(path) => {
-                        switch (path.first()) {
-                          case 'archive':
-                            this.pool.add(async () => void await metadataTools.archiveChip!(this.props.host, chip as Chip, false));
-                            break;
-                          case 'delete':
-                            this.pool.add(async () => void await this.props.host.backend.deleteChip(chip.id, { trash: true }));
-                            break;
-                          case 'duplicate_template':
-                            this.pool.add(async () => void await this.props.host.backend.duplicateChip(chip.id, { template: true }));
-                            break;
-                          case 'reveal':
-                            this.pool.add(async () => void await this.props.host.backend.revealChipDirectory(chip.id));
-                            break;
-                        }
-                      }}
-                      properties={[
-                        ...(metadata
-                          ? [{ id: 'created', label: formatRelativeDate(metadata!.creationDate), icon: 'schedule' }]
-                          : [{ id: 'corrupted', label: 'Unreadable', icon: 'broken_image' }])
-                      ]}
-                      key={chip.id} />
-=======
       <main className={viewStyles.root}>
         <TitleBar title="Experiments" />
         <div className={util.formatClass(viewStyles.contents, viewStyles.legacy)}>
@@ -247,36 +79,79 @@
           {(activeChips.length > 0)
             ? (
               <div className="clist-root">
-                {activeChips.map((chip) => {
-                  let metadata = getChipMetadata(chip);
+                {activeChips.map(({ chip, metadata }) => {
                   let previewUrl: string | null = null;
 
-                  for (let unit of Object.values(this.props.host.units)) {
-                    if (chip.unitList.includes(unit.namespace)) {
-                      previewUrl ??= unit.providePreview?.({ chip, host: this.props.host }) ?? null;
-
-                      if (previewUrl) {
-                        break;
+                    for (let unit of Object.values(this.props.host.units)) {
+                      if (chip.unitList.includes(unit.namespace)) {
+                        previewUrl ??= unit.providePreview?.({ chip, host: this.props.host }) ?? null;
+
+                        if (previewUrl) {
+                          break;
+                        }
                       }
                     }
-                  }
+
+                  let status = (() => {
+                    switch (chip.condition) {
+                      case ChipCondition.Partial:
+                        return { icon: 'report', modifier: 'info' };
+                      case ChipCondition.Unrunnable:
+                        return { icon: 'error', modifier: 'warning' };
+                      default:
+                        return null;
+                    }
+                  })();
 
                   return (
                     <ContextMenuArea
                       createMenu={(_event) => [
-                        { id: 'duplicate', name: 'Duplicate', icon: 'content_copy', disabled: true },
-                        { id: 'reveal', name: 'Reveal in Finder', icon: 'folder', disabled: true },
+                        { id: 'duplicate_template', name: 'Use as template', icon: 'content_copy' },
+                        { id: 'archive', name: 'Archive', icon: 'archive' },
                         { id: '_divider', type: 'divider' },
-                        { id: 'archive', name: 'Archive', icon: 'archive', disabled: true },
-                        { id: 'delete', name: 'Move to trash', icon: 'delete', disabled: true }
+                        ...(status
+                          ? [
+                            { id: 'upgrade', name: 'Upgrade', icon: 'upgrade' },
+                            { id: 'duplicate_upgrade', name: 'Upgrade copy', icon: 'control_point_duplicate' },
+                            { id: '_divider2', type: 'divider' }
+                          ] as MenuEntry[]
+                          : []),
+                        { id: 'reveal', name: 'Reveal in explorer', icon: 'folder_open' },
+                        { id: 'delete', name: 'Move to trash', icon: 'delete' }
                       ]}
-                      onSelect={(_path) => { }}
+                      onSelect={(path) => {
+                        let command = path.first();
+
+                        switch (command) {
+                          case 'archive':
+                            this.pool.add(async () => void await metadataTools.archiveChip!(this.props.host, chip, true));
+                            break;
+                          case 'delete':
+                            this.pool.add(async () => void await this.props.host.backend.deleteChip(chip.id, { trash: true }));
+                            break;
+                          case 'duplicate_template':
+                          case 'duplicate_upgrade':
+                            this.pool.add(async () => void await this.props.host.backend.duplicateChip(chip.id, { template: (command === 'duplicate_template') }));
+                            break;
+                          case 'reveal':
+                            this.pool.add(async () => void await this.props.host.backend.revealChipDirectory(chip.id));
+                            break;
+                          case 'upgrade':
+                            this.pool.add(async () => void await this.props.host.backend.upgradeChip(chip.id));
+                            break;
+                        }
+                      }}
                       key={chip.id}>
                       <button type="button" className="clist-entrywide" onClick={() => {
                         this.props.setRoute(['chip', chip.id, 'settings']);
-                      }}>
+                      }} title={chip.issues.map((issue) => issue.message).join(String.fromCharCode(10))}>
                         <div className="clist-header">
                           <div className="clist-title">{metadata.title}</div>
+                          {status && (
+                            <div className={`clist-status clist-status--${status.modifier}`}>
+                              <Icon name={status.icon} style="sharp" />
+                            </div>
+                          )}
                         </div>
                         <dl className="clist-data">
                           <dt>Created</dt>
@@ -291,7 +166,6 @@
                         )}
                       </button>
                     </ContextMenuArea>
->>>>>>> 4dc19fb2
                   );
                 })}
               </div>
@@ -302,56 +176,55 @@
               </div>
             )}
 
-          {(pastChips.length > 0) && (
-            <>
-              <header className="header header--2">
-                <h2>Past experiments</h2>
-              </header>
-
-              <div className="lproto-container">
-                <div className="lproto-list">
-                  {pastChips.map((chip) => {
-                    switch (chip.condition) {
-                      case ChipCondition.Unsuitable:
-                      case ChipCondition.Unsupported: (
+            {(pastChips.length > 0) && (
+              <>
+                <header className="header header--2">
+                  <h2>Past experiments</h2>
+                </header>
+
+                <div className="lproto-container">
+                  <div className="lproto-list">
+                    {pastChips.map(({ chip, metadata }) => {
+                      return (
                         <DraftEntry
-                          createMenu={() => []}
-                          disabled={true}
-                          name="[Unsupported experiment]"
-                          onSelect={() => { }}
+                          createMenu={() => [
+                            ...(chip.readable
+                              ? [
+                                { id: 'duplicate', name: 'Use as template', icon: 'content_copy' },
+                                { id: 'archive', name: 'Unarchive', icon: 'unarchive' },
+                                { id: '_divider', type: 'divider' }
+                              ] as MenuEntry[]
+                              : []),
+                            { id: 'reveal', name: 'Reveal in explorer', icon: 'folder_open' },
+                            { id: 'delete', name: 'Move to trash', icon: 'delete' }
+                          ]}
+                          disabled={!chip.readable}
+                          name={metadata?.title ?? ((chip.condition === ChipCondition.Unsupported) ? '[Unsupported]' : '[Corrupted]')}
+                          onSelect={(path) => {
+                            switch (path.first()) {
+                              case 'archive':
+                                this.pool.add(async () => void await metadataTools.archiveChip!(this.props.host, chip as Chip, false));
+                                break;
+                              case 'delete':
+                                this.pool.add(async () => void await this.props.host.backend.deleteChip(chip.id, { trash: true }));
+                                break;
+                              case 'duplicate':
+                                this.pool.add(async () => void await this.props.host.backend.duplicateChip(chip.id, { template: true }));
+                                break;
+                              case 'reveal':
+                                this.pool.add(async () => void await this.props.host.backend.revealChipDirectory(chip.id));
+                                break;
+                            }
+                          }}
                           properties={[
-                            { id: 'issues', label: 'Unsupported', icon: 'error' }
-                            // { id: 'created', label: formatRelativeDate(metadata.creationDate), icon: 'schedule' }
+                            ...(metadata
+                              ? [{ id: 'created', label: formatRelativeDate(metadata!.creationDate), icon: 'schedule' }]
+                              : [{ id: 'corrupted', label: 'Unreadable', icon: 'broken_image' }])
                           ]}
                           key={chip.id} />
                       );
-
-                      case ChipCondition.Obsolete: return (
-                        <DraftEntry
-                          createMenu={() => []}
-                          disabled={true}
-                          name="[Obsolete experiment]"
-                          onSelect={() => { }}
-                          properties={[
-                            { id: 'obsolete', label: 'Obsolete', icon: 'broken_image' }
-                          ]}
-                          key={chip.id} />
-                      );
-
-                      case ChipCondition.Corrupted: return (
-                        <DraftEntry
-                          createMenu={() => []}
-                          disabled={true}
-                          name="[Corrupted experiment]"
-                          onSelect={() => { }}
-                          properties={[
-                            { id: 'corrupted', label: 'Corrupted', icon: 'broken_image' }
-                          ]}
-                          key={chip.id} />
-                      );
-                    }
-                  })}
-                </div>
+                    })}
+                  </div>
               </div>
             </>
           )}
