--- conflicted
+++ resolved
@@ -5,14 +5,9 @@
 import type { Chip } from '../backends/common';
 import type { MenuDef, MenuEntryPath } from '../components/context-menu';
 import type { Host } from '../host';
-<<<<<<< HEAD
 import type { ChipTabComponentProps, NavEntry } from '../units';
-import type { GraphRendererDefaultMetrics, GraphRenderer } from './graph';
-=======
-import type { ChipTabComponentProps, GeneralTabComponentProps, NavEntry } from '../units';
 import type { ProtocolBlockGraphRendererMetrics, ProtocolBlockGraphRenderer } from './graph';
->>>>>>> aa67c127
-import type { MasterStateLocation, ProtocolBlock, ProtocolBlockPath, ProtocolState } from './protocol';
+import type { ProtocolBlock, ProtocolBlockPath } from './protocol';
 
 
 //> Feature
@@ -76,7 +71,6 @@
   pathname: string;
 }
 
-<<<<<<< HEAD
 export interface TabEntry<Props> {
   id: string;
   disabled?: unknown;
@@ -90,9 +84,7 @@
   host: Host;
 }
 
-=======
 /** @deprecated */
->>>>>>> aa67c127
 export interface BaseUnit {
   namespace: UnitNamespace;
 
