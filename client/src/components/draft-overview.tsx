import { setIn } from 'immutable';
import * as React from 'react';

import { GraphEditor } from './graph-editor';
import type { Route } from '../application';
import type { Draft, DraftCompilation } from '../draft';
import { Chip, ChipCondition, ChipId, ProtocolLocation } from '../backends/common';
import { Icon } from '../components/icon';
import { ProtocolOverview } from '../components/protocol-overview';
import { ProtocolTimeline } from '../components/protocol-timeline';
import { TextEditor } from '../components/text-editor';
import { Host } from '../host';
import { Codes } from '../units';
import * as util from '../util';
import { Pool } from '../util';


export interface Plan {
  context: {
    chipId: ChipId;
    data: Codes;
  } | null;
  location: ProtocolLocation;
}

export interface PlanData {
  chipId: ChipId;
  data: Codes;
}


export interface DraftOverviewProps {
  compilation: DraftCompilation | null;
  draft: Draft;
  host: Host;
  setRoute(route: Route): void;
}

export interface DraftOverviewState {
  plan: Plan;
  // planData: PlanData | null;
}

export class DraftOverview extends React.Component<DraftOverviewProps, DraftOverviewState> {
  pool = new Pool();

  constructor(props: DraftOverviewProps) {
    super(props);

    this.state = {
      plan: {
        context: null,
        location: {
          segmentIndex: 0,
          state: null
        }
      }
    };
  }

  render() {
    if (!this.props.compilation) {
      // The initial compilation is loading.
      return (
        <div className="blayout-contents" />
      );
    }

    let protocol = this.props.compilation.protocol;

    let plan = this.state.plan;
    let chip = plan.context && (this.props.host.state.chips[plan.context.chipId] as Chip);
    // if (protocol) console.log(protocol.root)

    return (
      <div className="blayout-contents">
        {protocol
          ? (
            <>
              <GraphEditor
                host={this.props.host}
                tree={protocol.root} />
              <div className="header header--2">
                <h2>Start protocol</h2>
                <div className="superimposed-root">
                  <select className="superimposed-target" onInput={(event) => {
                    let chipId = event.currentTarget.value;
                    let _chip = this.props.host.state.chips[chipId] as Chip;

                    this.props.host.backend.startDraft({
                      chipId,
                      draftId: crypto.randomUUID(),
                      source: this.props.draft.item.source!,
                    });
                  }}>
                    {!chip && <option value="">–</option>}
                    {Object.values(this.props.host.state.chips)
                      .filter((chip) => chip.readable)
                        .map((chip) => {
                        let metadata = this.props.host.units.metadata.getChipMetadata(chip);

                        return (
                          <option
                            value={chip.id}
                            key={chip.id}
                            disabled={(chip.condition !== ChipCondition.Ok) || metadata.archived || (chip.master !== null) || (Object.entries(this.props.host.units)
                              .filter(([namespace, _unit]) => chip.unitList.includes(namespace))
                              .some(([_namespace, unit]) => unit.canChipRunProtocol && !unit.canChipRunProtocol(protocol!, chip)))}>
                            {metadata.title}
                          </option>
                        );
                      })}
                  </select>
                  <div className="btn illustrated-root superimposed-visible">
                    <div>{chip ? `Chip: ${this.props.host.units.metadata.getChipMetadata(chip).title}` : 'Select experiment'}</div>
                    <div className="btn-icon"><Icon name="expand_more" /></div>
                  </div>
                </div>
              </div>
<<<<<<< HEAD

              {plan.context && (
                <>
                  <div className="pconfig-root">
                    {Object.entries(this.props.host.units)
                      .filter(([namespace, _unit]) => chip!.unitList.includes(namespace))
                      .map(([_namespace, unit]) => {
                        if (!unit.CodeEditor || !(unit.namespace in plan.context!.data)) {
                          return null;
                        }

                        return (
                          <unit.CodeEditor
                            chip={chip!}
                            draft={this.props.draft}
                            code={plan.context!.data[unit.namespace as keyof Codes]}
                            host={this.props.host}
                            setCode={(code: Codes[keyof Codes]) => {
                              this.setState((state) => ({
                                plan: setIn(state.plan, ['context', 'data', unit.namespace], code)
                              }));
                            }}
                            key={unit.namespace} />
                        );
                      })}
                  </div>
                  <div className="pconfig-submit">
                    <button type="button" className="btn" onClick={() => {
                      this.pool.add(async () => {
                        let source = await this.props.draft.item.source;

                        if (source !== null) {
                          await this.props.host.backend.startPlan({
                            chipId: plan.context!.chipId,
                            data: plan.context!.data,
                            location: plan.location,
                            source
                          });

                          this.props.setRoute(['chip', plan.context!.chipId, 'protocol']);
                        }
                      });
                    }}>
                      <Icon name="play_circle" />
                      <span>Start</span>
                    </button>
                  </div>
                </>
              )}
=======
>>>>>>> 0142d6a5
            </>
          )
          : (
            <div className="blayout-blank-outer">
              <div className="blayout-blank-inner">
                <p>Invalid source code</p>
                <button type="button" className="btn" onClick={() => {
                  // TODO: With the navigation API, add { info: { revealError: true } }
                  this.props.setRoute(['protocol', this.props.draft.id, 'text']);
                }}>Open code editor</button>
              </div>
            </div>
          )}
      </div>
    )
  }
}<|MERGE_RESOLUTION|>--- conflicted
+++ resolved
@@ -117,58 +117,6 @@
                   </div>
                 </div>
               </div>
-<<<<<<< HEAD
-
-              {plan.context && (
-                <>
-                  <div className="pconfig-root">
-                    {Object.entries(this.props.host.units)
-                      .filter(([namespace, _unit]) => chip!.unitList.includes(namespace))
-                      .map(([_namespace, unit]) => {
-                        if (!unit.CodeEditor || !(unit.namespace in plan.context!.data)) {
-                          return null;
-                        }
-
-                        return (
-                          <unit.CodeEditor
-                            chip={chip!}
-                            draft={this.props.draft}
-                            code={plan.context!.data[unit.namespace as keyof Codes]}
-                            host={this.props.host}
-                            setCode={(code: Codes[keyof Codes]) => {
-                              this.setState((state) => ({
-                                plan: setIn(state.plan, ['context', 'data', unit.namespace], code)
-                              }));
-                            }}
-                            key={unit.namespace} />
-                        );
-                      })}
-                  </div>
-                  <div className="pconfig-submit">
-                    <button type="button" className="btn" onClick={() => {
-                      this.pool.add(async () => {
-                        let source = await this.props.draft.item.source;
-
-                        if (source !== null) {
-                          await this.props.host.backend.startPlan({
-                            chipId: plan.context!.chipId,
-                            data: plan.context!.data,
-                            location: plan.location,
-                            source
-                          });
-
-                          this.props.setRoute(['chip', plan.context!.chipId, 'protocol']);
-                        }
-                      });
-                    }}>
-                      <Icon name="play_circle" />
-                      <span>Start</span>
-                    </button>
-                  </div>
-                </>
-              )}
-=======
->>>>>>> 0142d6a5
             </>
           )
           : (
