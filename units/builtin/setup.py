from setuptools import find_packages, setup
import sys

setup(
  name="pr1_builtin",
  version="0.0.0",

  packages=find_packages(where="src"),
  package_dir={"": "src"},

  entry_points={
    'pr1.units': [
<<<<<<< HEAD
      "builtin_constructs = pr1_builtin_constructs",
      "devices = pr1_devices",
      "idle = pr1_idle",
      "metadata = pr1_metadata",
      *(["say = pr1_say"] if sys.platform == "darwin" else list()),
      "timer = pr1_timer"
    ]
  },
  package_data={
    "pr1_devices.client": ["*"],
    "pr1_idle.client": ["*"],
    "pr1_metadata.client": ["*"],
    "pr1_say.client": ["*"],
    "pr1_timer.client": ["*"]
  },

  install_requires=[
    "regex==2022.8.17"
  ]
=======
      # "builtin_constructs = pr1_builtin_constructs",
      # "idle = pr1_idle",
      "metadata = pr1_metadata",
      # "say = pr1_say",
      # "timer = pr1_timer"
    ]
  },
  package_data={
    # "pr1_builtin_constructs.client": ["*"],
    # "pr1_idle.client": ["*"],
    "pr1_metadata.client": ["*"],
    # "pr1_say.client": ["*"],
    # "pr1_timer.client": ["*"]
  }
>>>>>>> 0142d6a5
)<|MERGE_RESOLUTION|>--- conflicted
+++ resolved
@@ -10,31 +10,10 @@
 
   entry_points={
     'pr1.units': [
-<<<<<<< HEAD
-      "builtin_constructs = pr1_builtin_constructs",
-      "devices = pr1_devices",
-      "idle = pr1_idle",
-      "metadata = pr1_metadata",
-      *(["say = pr1_say"] if sys.platform == "darwin" else list()),
-      "timer = pr1_timer"
-    ]
-  },
-  package_data={
-    "pr1_devices.client": ["*"],
-    "pr1_idle.client": ["*"],
-    "pr1_metadata.client": ["*"],
-    "pr1_say.client": ["*"],
-    "pr1_timer.client": ["*"]
-  },
-
-  install_requires=[
-    "regex==2022.8.17"
-  ]
-=======
       # "builtin_constructs = pr1_builtin_constructs",
       # "idle = pr1_idle",
       "metadata = pr1_metadata",
-      # "say = pr1_say",
+      *(["say = pr1_say"] if sys.platform == "darwin" else list()),
       # "timer = pr1_timer"
     ]
   },
@@ -44,6 +23,9 @@
     "pr1_metadata.client": ["*"],
     # "pr1_say.client": ["*"],
     # "pr1_timer.client": ["*"]
-  }
->>>>>>> 0142d6a5
+  },
+
+  install_requires=[
+    "regex==2022.8.17"
+  ]
 )