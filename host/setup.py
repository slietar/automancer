from setuptools import find_packages, setup

setup(
  name="pr1",
  version="0.0.0",

  packages=find_packages(),

  install_requires=[
    "appdirs==1.4.4",
<<<<<<< HEAD
    "pyserial==3.5",
    "regex==2022.8.17"
=======
    "pint==0.20.1",
    "regex==2022.3.15"
>>>>>>> 0142d6a5
  ]
)<|MERGE_RESOLUTION|>--- conflicted
+++ resolved
@@ -8,12 +8,7 @@
 
   install_requires=[
     "appdirs==1.4.4",
-<<<<<<< HEAD
-    "pyserial==3.5",
+    "pint==0.20.1",
     "regex==2022.8.17"
-=======
-    "pint==0.20.1",
-    "regex==2022.3.15"
->>>>>>> 0142d6a5
   ]
 )