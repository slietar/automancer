--- conflicted
+++ resolved
@@ -189,13 +189,7 @@
       protocol=parser.protocol
     )
 
-<<<<<<< HEAD
-    return draft
-
   def create_chip(self):
-=======
-  def create_chip(self, name):
->>>>>>> 0142d6a5
     chip = Chip.create(
       chips_dir=self.chips_dir,
       host=self
@@ -410,6 +404,42 @@
 
         logger.info(f"Upgraded chip '{chip.id}'")
 
+    match request["type"]:
+      case "deleteChip":
+        chip = self.chips[request["chipId"]]
+
+        # TODO: checks
+
+        if request["trash"]:
+          self.backend.trash(chip.dir)
+        else:
+          shutil.rmtree(chip.dir)
+
+        del self.chips[request["chipId"]]
+
+      case "duplicateChip":
+        chip = self.chips[request["chipId"]]
+        duplicated = chip.duplicate(chips_dir=self.chips_dir, host=self, template=request["template"])
+
+        self.chips[duplicated.id] = duplicated
+        logger.info(f"Duplicated chip '{chip.id}' into '{duplicated.id}'")
+
+        self.update_callback()
+        return { "chipId": duplicated.id }
+
+      case "revealChipDirectory":
+        if client.remote:
+          return
+
+        chip = self.chips[request["chipId"]]
+        self.backend.reveal(chip.dir)
+
+      case "upgradeChip":
+        chip = self.chips[request["chipId"]]
+        chip.upgrade(host=self)
+
+        logger.info(f"Upgraded chip '{chip.id}'")
+
     self.update_callback()
 
     return None